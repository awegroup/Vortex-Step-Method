import os
import sys
import logging
import tempfile
import subprocess
import numpy as np
import matplotlib.pyplot as plt
from pathlib import Path
from mpl_toolkits.mplot3d import Axes3D
from mpl_toolkits.mplot3d.art3d import Poly3DCollection
from matplotlib.backends.backend_pdf import PdfPages
from screeninfo import get_monitors
from VSM.color_palette import set_plot_style, get_color


def save_plot(fig, save_path, title, data_type=".pdf"):
    """
    Save a matplotlib figure to a file.

    Args:
        fig: matplotlib figure object
        save_path: path to save the plot
        title: title of the plot
        data_type: type of the data to be saved | default: ".pdf"

    Returns:
        None
    """

    if save_path is None:
        raise ValueError("save_path should be provided")
    else:
        if not os.path.exists(save_path):
            os.makedirs(save_path)

        full_path = Path(save_path) / (title + data_type)
        logging.debug(f"Attempting to save figure to: {full_path}")
        logging.debug(f"Current working directory: {os.getcwd()}")
        logging.debug(f"File exists before saving: {os.path.exists(full_path)}")

        try:
            if data_type.lower() == ".pdf":
                with PdfPages(full_path) as pdf:
                    pdf.savefig(fig)
                logging.debug("Figure saved using PdfPages")
            else:
                fig.savefig(full_path)
                logging.debug(f"Figure saved as {data_type}")

            if os.path.exists(full_path):
                logging.debug(f"File successfully saved to {full_path}")
                logging.debug(f"File size: {os.path.getsize(full_path)} bytes")
            else:
                logging.info(f"File does not exist after save attempt: {full_path}")

        except Exception as e:
            logging.info(f"Error saving figure: {str(e)}")
            logging.info(f"Error type: {type(e).__name__}")
            logging.info(f"Error details: {sys.exc_info()}")

        finally:
            logging.debug(
                f"File exists after save attempts: {os.path.exists(full_path)}"
            )
            if os.path.exists(full_path):
                logging.debug(f"Final file size: {os.path.getsize(full_path)} bytes")


def show_plot(fig, dpi=130):
    """
    Display a matplotlib figure in full screen using the default system PDF viewer.

    :param fig: matplotlib figure object
    :param dpi: Dots per inch for the figure (default: 100)
    """
    # Get the screen resolution
    monitor = get_monitors()[0]
    screen_width = monitor.width
    screen_height = monitor.height

    # Calculate figure size in inches
    fig_width = screen_width / dpi
    fig_height = screen_height / dpi

    # Set figure size to match screen resolution
    fig.set_size_inches(fig_width, fig_height)

    # Save the figure to a temporary file
    with tempfile.NamedTemporaryFile(suffix=".png", delete=False) as temp_file:
        fig.savefig(temp_file.name, format="png", dpi=dpi, bbox_inches="tight")
        temp_file_name = temp_file.name

    # Open the temporary file with the default PDF viewer
    if sys.platform.startswith("darwin"):  # macOS
        subprocess.call(("open", temp_file_name))
    elif os.name == "nt":  # Windows
        os.startfile(temp_file_name)
    elif os.name == "posix":  # Linux
        subprocess.call(("xdg-open", temp_file_name))

    logging.debug(
        f"Plot opened in full screen with dimensions: {screen_width}x{screen_height} pixels at {dpi} DPI"
    )


def plot_line_segment(ax, segment, color, label, width: float = 3):
    """Plot a line segment in 3D.

    Args:
        ax: matplotlib axis object
        segment: list of two points defining the segment
        color: color of the segment
        label: label of the segment
        width: width of the segment | default: 3

    Returns:
        None
    """

    ax.plot(
        [segment[0][0], segment[1][0]],
        [segment[0][1], segment[1][1]],
        [segment[0][2], segment[1][2]],
        color=color,
        label=label,
        linewidth=width,
    )
    dir = segment[1] - segment[0]
    ax.quiver(
        segment[0][0],
        segment[0][1],
        segment[0][2],
        dir[0],
        dir[1],
        dir[2],
        color=color,
    )


def set_axes_equal(ax):
    """
    Set the axes of a 3D plot to be equal in scale.

    Args:
        ax: matplotlib axis object

    Returns:
        None
    """
    x_limits = ax.get_xlim3d()
    y_limits = ax.get_ylim3d()
    z_limits = ax.get_zlim3d()

    x_range = abs(x_limits[1] - x_limits[0])
    y_range = abs(y_limits[1] - y_limits[0])
    z_range = abs(z_limits[1] - z_limits[0])

    max_range = max([x_range, y_range, z_range])

    x_mid = np.mean(x_limits)
    y_mid = np.mean(y_limits)
    z_mid = np.mean(z_limits)

    ax.set_xlim3d([x_mid - max_range / 2, x_mid + max_range / 2])
    ax.set_ylim3d([y_mid - max_range / 2, y_mid + max_range / 2])
    ax.set_zlim3d([z_mid - max_range / 2, z_mid + max_range / 2])


def creating_geometry_plot(
    wing_aero,
    title,
    view_elevation,
    view_azimuth,
):
    """
    Plots the wing panels and filaments in 3D.

    Args:
        wing_aero: WingAerodynamics object
        title: title of the plot
        data_type: type of the data to be saved | default: ".pdf"
        save_path: path to save the plot | default: None
        is_save: boolean to save the plot | default: False
        is_show: boolean to show the plot | default: True
        view_elevation: elevation of the view | default: 15
        view_azimuth: azimuth of the view | default: -120

    Returns:
        None
    """

    # Set the plot style
    set_plot_style()

    # defining variables
    panels = wing_aero.panels
    va = wing_aero.va

    # Extract corner points, control points, and aerodynamic centers from panels
    corner_points = np.array([panel.corner_points for panel in panels])
    control_points = np.array([panel.control_point for panel in panels])
    aerodynamic_centers = np.array([panel.aerodynamic_center for panel in panels])

    # Create a 3D plot
    fig = plt.figure(figsize=(14, 14))
    ax = fig.add_subplot(111, projection="3d")
    ax.set_title(title)

    # Plot each panel
    for i, panel in enumerate(panels):
        # Get the corner points of the current panel and close the loop by adding the first point again
        x_corners = np.append(corner_points[i, :, 0], corner_points[i, 0, 0])
        y_corners = np.append(corner_points[i, :, 1], corner_points[i, 0, 1])
        z_corners = np.append(corner_points[i, :, 2], corner_points[i, 0, 2])

        # Plot the panel edges
        ax.plot(
            x_corners,
            y_corners,
            z_corners,
            color="grey",
            label="Panel Edges" if i == 0 else "",
            linewidth=1,
        )

        # Create a list of tuples representing the vertices of the polygon
        verts = [list(zip(x_corners, y_corners, z_corners))]
        poly = Poly3DCollection(verts, color="grey", alpha=0.1)
        ax.add_collection3d(poly)

        # Plot the control point
        ax.scatter(
            control_points[i, 0],
            control_points[i, 1],
            control_points[i, 2],
            color="green",
            label="Control Points" if i == 0 else "",
        )

        # Plot the aerodynamic center
        ax.scatter(
            aerodynamic_centers[i, 0],
            aerodynamic_centers[i, 1],
            aerodynamic_centers[i, 2],
            color="b",
            label="Aerodynamic Centers" if i == 0 else "",
        )

        # Plot the filaments
        filaments = panel.calculate_filaments_for_plotting()
        legends = ["Bound Vortex", "side1", "side2", "wake_1", "wake_2"]

        for filament, legend in zip(filaments, legends):
            x1, x2, color = filament
            logging.debug("Legend: %s", legend)
            plot_line_segment(ax, [x1, x2], color, legend)

    # Plot the va_vector using the plot_segment
    max_chord = np.max([panel.chord for panel in panels])
    va_vector_begin = -2 * max_chord * va / np.linalg.norm(va)
    va_vector_end = va_vector_begin + 1.5 * va / np.linalg.norm(va)
    plot_line_segment(ax, [va_vector_begin, va_vector_end], "lightblue", "va")

    # Add legends for the first occurrence of each label
    handles, labels = ax.get_legend_handles_labels()
    by_label = dict(zip(labels, handles))
    ax.legend(by_label.values(), by_label.keys())

    # Add axis labels
    ax.set_xlabel("x")
    ax.set_ylabel("y")
    ax.set_zlabel("z")

    # Set equal axis limits
    set_axes_equal(ax)

    # Flip the z-axis (to stick to body reference frame)
    # ax.invert_zaxis()

    # Set the initial view
    ax.view_init(elev=view_elevation, azim=view_azimuth)

    # Ensure the figure is fully rendered
    fig.canvas.draw()

    return fig


def plot_geometry(
    wing_aero,
    title,
    data_type,
    save_path,
    is_save=False,
    is_show=False,
    view_elevation=15,
    view_azimuth=-120,
):
    """plot_geometry function

    Plots the wing panels and filaments in 3D.

    Args:
        wing_aero: WingAerodynamics object
        title: title of the plot
        data_type: type of the data to be saved | default: ".pdf"
        save_path: path to save the plot | default: None
        is_save: boolean to save the plot | default: False
        is_show: boolean to show the plot | default: True
        view_elevation: elevation of the view | default: 15
        view_azimuth: azimuth of the view | default: -120

    Returns:
        None
    """
    # saving plot
    if is_save:
        # plot angled view
        fig = creating_geometry_plot(
            wing_aero,
            title=title + "_angled_view",
            view_elevation=15,
            view_azimuth=-120,
        )
        save_plot(fig, save_path, title + "_angled_view", data_type)
        plt.close()
        # plot top view
        fig = creating_geometry_plot(
            wing_aero,
            title=title + "_top_view",
            view_elevation=90,
            view_azimuth=0,
        )

        save_plot(fig, save_path, title + "_top_view", data_type)
        plt.close()
        # plot front view
        fig = creating_geometry_plot(
            wing_aero,
            title=title + "_front_view",
            view_elevation=0,
            view_azimuth=0,
        )
        save_plot(fig, save_path, title + "_front_view", data_type)
        plt.close()
        # save side view
        fig = creating_geometry_plot(
            wing_aero,
            title=title + "_side_view",
            view_elevation=0,
            view_azimuth=-90,
        )
        save_plot(fig, save_path, title + "_side_view", data_type)
        plt.close()

    # showing plot
    if is_show:
        fig = creating_geometry_plot(
            wing_aero,
            title=title,
            view_elevation=15,
            view_azimuth=-120,
        )
        plt.show()


def plot_distribution(
    y_coordinates_list,
    results_list,
    label_list,
    title="spanwise_distribution",
    data_type=".pdf",
    save_path=None,
    is_save=True,
    is_show=True,
):
    """
    Plots the spanwise distribution of the results.

    Args:
        y_coordinates_list: list of y coordinates
        results_list: list of results dictionaries
        label_list: list of labels for the results
        title: title of the plot
        data_type: type of the data to be saved | default: ".pdf"
        save_path: path to save the plot | default: None
        is_save: boolean to save the plot | default: True
        is_show: boolean to show the plot | default: True

    Returns:
        None
    """

    if len(results_list) != len(label_list):
        raise ValueError(
            "The number of results and labels should be the same. Got {} results and {} labels".format(
                len(results_list), len(label_list)
            )
        )

    # Set the plot style
    set_plot_style()

    # Initializing plot
    fig, axs = plt.subplots(3, 3, figsize=(16, 10))
    fig.suptitle(title, fontsize=16)

    # CL plot
    for y_coordinates_i, result_i, label_i in zip(
        y_coordinates_list, results_list, label_list
    ):
        axs[0, 0].plot(
            y_coordinates_i,
            result_i["cl_distribution"],
            label=label_i + rf" $C_L$: {result_i['cl']:.2f}",
        )
    axs[0, 0].set_title(rf"$C_L$ Distribution")
    axs[0, 0].set_xlabel(r"Spanwise Position $y/b$")
    axs[0, 0].set_ylabel(r"Lift Coefficient $C_L$")
    axs[0, 0].legend()

    # CD plot
    for y_coordinates_i, result_i, label_i in zip(
        y_coordinates_list, results_list, label_list
    ):
        axs[0, 1].plot(
            y_coordinates_i,
            result_i["cd_distribution"],
            label=label_i + rf" $C_D$: {result_i['cd']:.2f}",
        )
    axs[0, 1].set_title(r"$C_D$ Distribution")
    axs[0, 1].set_xlabel(r"Spanwise Position $y/b$")
    axs[0, 1].set_ylabel(r"Drag Coefficient $C_D$")
    axs[0, 1].legend()

    # Gamma plot
    for y_coordinates_i, result_i, label_i in zip(
        y_coordinates_list, results_list, label_list
    ):
        axs[0, 2].plot(y_coordinates_i, result_i["gamma_distribution"], label=label_i)
    axs[0, 2].set_title(r"$\Gamma$ Distribution")
    axs[0, 2].set_xlabel(r"Spanwise Position $y/b$")
    axs[0, 2].set_ylabel(r"Circulation $\Gamma$")
    axs[0, 2].legend()

    # Geometric Alpha plot
    for y_coordinates_i, result_i, label_i in zip(
        y_coordinates_list, results_list, label_list
    ):
        axs[1, 0].plot(
            y_coordinates_i, np.rad2deg(result_i["alpha_geometric"]), label=label_i
        )
    axs[1, 0].set_title(r"$\alpha$ Geometric")
    axs[1, 0].set_xlabel(r"Spanwise Position $y/b$")
    axs[1, 0].set_ylabel(r"Angle of Attack $\alpha$ (deg)")
    axs[1, 0].legend()

    # Calculated/Corrected Alpha plot
    for y_coordinates_i, result_i, label_i in zip(
        y_coordinates_list, results_list, label_list
    ):
        axs[1, 1].plot(
            y_coordinates_i, np.rad2deg(result_i["alpha_at_ac"]), label=label_i
        )
    axs[1, 1].set_title(r"$\alpha$ result (corrected to aerodynamic center)")
    axs[1, 1].set_xlabel(r"Spanwise Position $y/b$")
    axs[1, 1].set_ylabel(r"Angle of Attack $\alpha$ (deg)")
    axs[1, 1].legend()

    # Uncorrected Alpha plot
    for y_coordinates_i, result_i, label_i in zip(
        y_coordinates_list, results_list, label_list
    ):
        axs[1, 2].plot(
            y_coordinates_i,
            np.rad2deg(result_i["alpha_uncorrected"]),
            label=label_i,
        )
    axs[1, 2].set_title(r"$\alpha$ Uncorrected (if VSM, at the control point)")
    axs[1, 2].set_xlabel(r"Spanwise Position $y/b$")
    axs[1, 2].set_ylabel(r"Angle of Attack $\alpha$ (deg)")
    axs[1, 2].legend()

    for y_coordinates_i, result_i, label_i in zip(
        y_coordinates_list, results_list, label_list
    ):
        axs[2, 0].plot(
            y_coordinates_i,
            [force[0] for force in result_i["F_distribution"]],
            label=label_i + rf" $\sum{{F_x}}$: {result_i['Fx']:.2f}N",
        )
    axs[2, 0].set_title(f"Force in x direction")
    axs[2, 0].set_xlabel(r"Spanwise Position $y/b$")
    axs[2, 0].set_ylabel(r"$F_x$")
    axs[2, 0].legend()

    # Force in y
    for y_coordinates_i, result_i, label_i in zip(
        y_coordinates_list, results_list, label_list
    ):
        axs[2, 1].plot(
            y_coordinates_i,
            [force[1] for force in result_i["F_distribution"]],
            label=label_i + rf" $\sum{{F_y}}$: {result_i['Fy']:.2f}N",
        )
    axs[2, 1].set_title(f"Force in y direction")
    axs[2, 1].set_xlabel(r"Spanwise Position $y/b$")
    axs[2, 1].set_ylabel(r"$F_y$")
    axs[2, 1].legend()

    # Force in z
    for y_coordinates_i, result_i, label_i in zip(
        y_coordinates_list, results_list, label_list
    ):
        axs[2, 2].plot(
            y_coordinates_i,
            [force[2] for force in result_i["F_distribution"]],
            label=label_i + rf" $\sum{{F_z}}$: {result_i['Fz']:.2f}N",
        )
    axs[2, 2].set_title(f"Force in z direction")
    axs[2, 2].set_xlabel(r"Spanwise Position $y/b$")
    axs[2, 2].set_ylabel(r"$F_z$")
    axs[2, 2].legend()

    plt.tight_layout()

    # Ensure the figure is fully rendered
    fig.canvas.draw()

    # saving plot
    if is_save:
        save_plot(fig, save_path, title, data_type)

    # showing plot
    if is_show:
        show_plot(fig)


def generate_polar_data(
    solver,
    wing_aero,
    angle_range,
    angle_type="angle_of_attack",
    angle_of_attack=0,
    side_slip=0,
    yaw_rate=0,
    Umag=10,
):
    """
    Generates the polar data for the given solver and wing_aero.

    Args:
        solver: solver object
        wing_aero: wing_aero object
        angle_range: range of angles to be considered
        angle_type: type of the angle | default: "angle_of_attack"
        angle_of_attack: angle of attack | default: 0
        side_slip: side slip angle | default: 0
        yaw_rate: yaw rate | default: 0
        Umag: magnitude of the velocity | default: 10

    Returns:
        list: list of polar data, in the following order:
            [angle_range, cl, cd, cs, gamma_distribution, cl_distribution, cd_distribution, cs_distribution]
    """

    cl = np.zeros(len(angle_range))
    cd = np.zeros(len(angle_range))
    cs = np.zeros(len(angle_range))
    gamma_distribution = np.zeros((len(angle_range), len(wing_aero.panels)))
    cl_distribution = np.zeros((len(angle_range), len(wing_aero.panels)))
    cd_distribution = np.zeros((len(angle_range), len(wing_aero.panels)))
    cs_distribution = np.zeros((len(angle_range), len(wing_aero.panels)))
    reynolds_number = np.zeros(len(angle_range))
    # initialize the gamma with None
    gamma = None
    for i, angle_i in enumerate(angle_range):
        if angle_type == "angle_of_attack":
            angle_of_attack = np.deg2rad(angle_i)
        elif angle_type == "side_slip":
            side_slip = np.deg2rad(angle_i)
        else:
            raise ValueError(
                "angle_type should be either 'angle_of_attack' or 'side_slip'"
            )

        # Set the inflow conditions
        wing_aero.va = (
            np.array(
                [
                    np.cos(angle_of_attack) * np.cos(side_slip),
                    np.sin(side_slip),
                    np.sin(angle_of_attack),
                ]
            )
            * Umag,
            yaw_rate,
        )

        results = solver.solve(wing_aero, gamma_distribution=gamma)
        cl[i] = results["cl"]
        cd[i] = results["cd"]
        cs[i] = results["cs"]
        gamma_distribution[i] = results["gamma_distribution"]
        cl_distribution[i] = results["cl_distribution"]
        cd_distribution[i] = results["cd_distribution"]
        cs_distribution[i] = results["cs_distribution"]
        reynolds_number[i] = results["Rey"]
        gamma = gamma_distribution[i]

    polar_data = [
        angle_range,
        cl,
        cd,
        cs,
        gamma_distribution,
        cl_distribution,
        cd_distribution,
        cs_distribution,
        reynolds_number,
    ]
    reynolds_number = results["Rey"]

    return polar_data, reynolds_number


def plot_polars(
    solver_list,
    wing_aero_list,
    label_list,
    literature_path_list=None,
    angle_range=np.linspace(0, 20, 2),
    angle_type="angle_of_attack",
    angle_of_attack=0,
    side_slip=0,
    yaw_rate=0,
    Umag=10,
    title="polar",
    data_type=".pdf",
    save_path=None,
    is_save=True,
    is_show=True,
):
    """
    Plot polar data CL, CD, CS, and CL-CD over a specified angle for the given solvers and wing_aeros.

    Args:
        solver_list: list of solver objects
        wing_aero_list: list of wing_aero objects
        label_list: list of labels for the results
        literature_path_list: list of paths to literature data | default: None
        angle_range: range of angles to be considered | default: np.linspace(0, 20, 2)
        angle_type: type of the angle | default: "angle_of_attack", options:
              - `"angle_of_attack`: will loop over an angle_of_attack range
              - `"side_slip"`: will loop over an side_slip range
        angle_of_attack: angle of attack | default: 0
        side_slip: side slip angle | default: 0
        yaw_rate: yaw rate | default: 0
        Umag: magnitude of the velocity | default: 10
        title: title of the plot | default: "polar"
        data_type: type of the data to be saved | default: ".pdf"
        save_path: path to save the plot | default: None
        is_save: boolean to save the plot | default: True
        is_show: boolean to show the plot | default: True

    Returns:
        None
    """

    if (len(wing_aero_list) + len(literature_path_list)) != len(label_list) or len(
        solver_list
    ) != len(wing_aero_list):
        raise ValueError(
            "The number of solvers, results and labels should be the same. Got {} solvers and {} results and {} labels".format(
                (len(solver_list) + len(literature_path_list)),
                (len(wing_aero_list) + len(literature_path_list)),
                len(label_list),
            )
        )

    # Set the plot style
    set_plot_style()

    # generating polar data
    polar_data_list = []
    for i, (solver, wing_aero) in enumerate(zip(solver_list, wing_aero_list)):
        polar_data, reynolds_number = generate_polar_data(
            solver=solver,
            wing_aero=wing_aero,
            angle_range=angle_range,
            angle_type=angle_type,
            angle_of_attack=angle_of_attack,
            side_slip=side_slip,
            yaw_rate=yaw_rate,
            Umag=Umag,
        )
        polar_data_list.append(polar_data)
        # Appending Reynolds numbers to the labels of the solvers
        label_list[i] += f" Re = {1e-5*reynolds_number:.1f}e5"

    # Grabbing additional data from literature
    if literature_path_list is not None:
        for literature_path in literature_path_list:
            CL, CD, angle = np.loadtxt(
                literature_path, delimiter=",", skiprows=1, unpack=True
            )
            polar_data_list.append([angle, CL, CD])

    # Initializing plot
    fig, axs = plt.subplots(2, 2, figsize=(14, 14))

    n_solvers = len(solver_list)
    # CL plot
    for i, (polar_data, label) in enumerate(zip(polar_data_list, label_list)):
        if i < n_solvers:
            linestyle = "-"
            marker = "*"
            markersize = 7
        else:
            linestyle = "-"
            marker = "."
            markersize = 5
        axs[0, 0].plot(
            polar_data[0],
            polar_data[1],
            label=label,
            linestyle=linestyle,
            marker=marker,
            markersize=markersize,
        )
        # if CL is greater than 10, limit the yrange
        if max(polar_data[1]) > 10:
            axs[0, 0].set_ylim([-0.5, 2])
    axs[0, 0].set_title(r"$C_L$ vs {}".format(angle_type))
    axs[0, 0].set_xlabel(r"{}[deg]".format(angle_type))
    axs[0, 0].set_ylabel(r"$C_L$")
    axs[0, 0].legend()

    # CD plot
    for i, (polar_data, label) in enumerate(zip(polar_data_list, label_list)):
        if i < n_solvers:
            linestyle = "-"
            marker = "*"
            markersize = 7
        else:
            linestyle = "-"
            marker = "."
            markersize = 5
        axs[0, 1].plot(
            polar_data[0],
            polar_data[2],
            label=label,
            linestyle=linestyle,
            marker=marker,
            markersize=markersize,
        )
        # if CD is greater than 10, limit the range
        if max(polar_data[2]) > 10:
            axs[0, 1].set_ylim([-0.2, 0.5])
    axs[0, 1].set_title(r"$C_D$ vs {}".format(angle_type))
    axs[0, 1].set_xlabel(r"{}[deg]".format(angle_type))
    axs[0, 1].set_ylabel(r"$C_D$")
    axs[0, 1].legend()

    # CL-CD plot
    if angle_type == "angle_of_attack":
        for i, (polar_data, label) in enumerate(zip(polar_data_list, label_list)):
            if i < n_solvers:
                linestyle = "-"
                marker = "*"
                markersize = 7
            else:
                linestyle = "-"
                marker = "."
                markersize = 5
            axs[1, 0].plot(
                polar_data[2],
                polar_data[1],
                label=label,
                linestyle=linestyle,
                marker=marker,
                markersize=markersize,
            )
            if max(polar_data[1]) > 10 or max(polar_data[2]) > 10:
                axs[1, 0].set_ylim([-0.5, 2])
                axs[1, 0].set_xlim([-0.2, 0.5])
        axs[1, 0].set_title(r"$C_L$ vs $C_D$ (over {} range)".format(angle_type))
        axs[1, 0].set_xlabel(r"$C_D$")
        axs[1, 0].set_ylabel(r"$C_L$")
        axs[1, 0].legend()

    elif angle_type == "side_slip":
        # CS plot
        for i, (polar_data, label) in enumerate(zip(polar_data_list, label_list)):
            # Build-in a check, since the literature polars might not have the CS coefficient
            if len(polar_data) > 3:
                if i < n_solvers:
                    linestyle = "-"
                    marker = "*"
                    markersize = 7
                else:
                    linestyle = "-"
                    marker = "."
                    markersize = 5
                axs[1, 0].plot(
                    polar_data[0],
                    polar_data[3],
                    label=label,
                    linestyle=linestyle,
                    marker=marker,
                    markersize=markersize,
                )
        axs[1, 0].set_title(r"$C_S$ vs {}".format(angle_type))
        axs[1, 0].set_xlabel(r"{}[deg]".format(angle_type))
        axs[1, 0].set_ylabel(r"$C_S$")
        axs[1, 0].legend()

    # plot CL/CD over alpha
    for i, (polar_data, label) in enumerate(zip(polar_data_list, label_list)):
        if i < n_solvers:
            linestyle = "-"
            marker = "*"
            markersize = 7
        else:
            linestyle = "-"
            marker = "."
            markersize = 5
        axs[1, 1].plot(
<<<<<<< HEAD
            polar_data[2],
            polar_data[1],
=======
            polar_data[0],
            polar_data[1] / polar_data[2],
>>>>>>> fa9ae6c6
            label=label,
            linestyle=linestyle,
            marker=marker,
            markersize=markersize,
        )
    axs[1, 1].set_title(r"$C_L/C_D$ vs {}".format(angle_type))
    axs[1, 1].set_xlabel(r"{}[deg]".format(angle_type))
    axs[1, 1].set_ylabel(r"$C_L/C_D$")
    axs[1, 1].legend()

    # Ensure the figure is fully rendered
    fig.canvas.draw()

    # saving plot
    if is_save:
        save_plot(fig, save_path, title, data_type)

    # showing plot
    if is_show:
        show_plot(fig, dpi=110)<|MERGE_RESOLUTION|>--- conflicted
+++ resolved
@@ -826,13 +826,8 @@
             marker = "."
             markersize = 5
         axs[1, 1].plot(
-<<<<<<< HEAD
-            polar_data[2],
-            polar_data[1],
-=======
             polar_data[0],
             polar_data[1] / polar_data[2],
->>>>>>> fa9ae6c6
             label=label,
             linestyle=linestyle,
             marker=marker,
