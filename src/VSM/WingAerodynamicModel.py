import numpy as np
from VSM.Panel import Panel


# TODO: should change name to deal with multiple wings
class WingAerodynamics:
    def __init__(
        self,
        wings: list,  # List of Wing object instances
        initial_gamma_distribution: str = "elliptic"
    ):
        """
        A class to represent a vortex system.
        """
        self.panels = np.array([])
        n_panels = 0
        for wing_instance in wings:
            sections = wing_instance.refine_aerodynamic_mesh()
<<<<<<< HEAD
            for i in range(len(sections)-1):
                np.append(self.panels,Panel(sections[i],sections[i+1]))

        self.va = None

    def calculate_AIC_matrices(self):
        """
        Calculates the AIC matrices for the VSM model.
        """
        for icp in range(N):

        if model == "VSM":
            # Velocity induced by a infinte bound vortex with Gamma = 1
            U_2D[icp] = velocity_induced_bound_2D(ringvec[icp])

        for jring in range(N):
            rings[jring] = update_Gamma_single_ring(rings[jring], 1, 1)
            # Calculate velocity induced by a ring to a control point
            velocity_induced = velocity_induced_single_ring_semiinfinite(
                rings[jring], coord_cp[icp], model, vec_norm(Uinf)
            )
            # If CORE corrections are deactivated
            if nocore == True:
                # Calculate velocity induced by a ring to a control point
                velocity_induced = velocity_induced_single_ring_semiinfinite_nocore(
                    rings[jring], coord_cp[icp], model
                )

            # AIC Matrix
            MatrixU[icp, jring] = velocity_induced[0]
            MatrixV[icp, jring] = velocity_induced[1]
            MatrixW[icp, jring] = velocity_induced[2]
        
=======
            for i in range(len(sections) - 1):
                np.append(self.panels, Panel(sections[i], sections[i + 1]))
            # adding the number of panels of each wing
            n_panels += wing_instance.get_n_panels()

        self.n_panels = n_panels
        self.va = None
        self.alpha_aerodynamic_center = np.empty(n_panels)
        self.alpha_control_point = np.empty(n_panels)
        self.cl = np.empty(n_panels)
        self.cd = np.empty(n_panels)
        self.cm = np.empty(n_panels)
        self.set_gamma_distribution(initial_gamma_distribution)

    def calculate_AIC_matrices(self, model: str = "VSM"):
        """Calculates the AIC matrices for the given aerodynamic model

        Args:
            model (str): The aerodynamic model to be used, either VSM or LLT

        Returns:
            MatrixU (np.array): The x-component of the AIC matrix
            MatrixV (np.array): The y-component of the AIC matrix
            MatrixW (np.array): The z-component of the AIC matrix
            U_2D (np.array): The 2D velocity induced by a bound vortex
        """

        n_panels = self.n_panels
        U_2D = np.empty((n_panels, 3))
        MatrixU = np.empty((n_panels, n_panels))
        MatrixV = np.empty((n_panels, n_panels))
        MatrixW = np.empty((n_panels, n_panels))

        # TODO: Should be able to include U_2D inside the AIC matrices
        for icp, panel_icp in enumerate(self.panels):

            if model == "VSM":
                # Velocity induced by a infinite bound vortex with Gamma = 1
                U_2D[icp] = panel_icp.calculate_velocity_induced_bound_2D()

            elif model != "LLT":
                raise ValueError("Invalid aerodynamic model type, should be LLT or VSM")

            for jring, panel_jring in enumerate(self.panels):
                # TODO: verify that calculate_velocity_induced contains CORE correction
                velocity_induced = panel_jring.calculate_velocity_induced(
                    panel_icp.control_point, strength=1
                )
                # AIC Matrix
                MatrixU[icp, jring] = velocity_induced[0]
                MatrixV[icp, jring] = velocity_induced[1]
                MatrixW[icp, jring] = velocity_induced[2]

        return MatrixU, MatrixV, MatrixW, U_2D

    # TODO: needs work
    def set_va(self, va, yaw_rate):
        self.va = va
        self.yaw_rate = yaw_rate
        # Make n panels, 3 array of the list va
        va_distribution = np.repeat([va], len(self.panels), axis=0)
        for i, panel in enumerate(self.panels):
            panel.va = va_distribution[i]
        self.update_wake(va_distribution)  # Define the trailing wake filaments

    def update_effective_angle_of_attack(self):
        """Updates the angle of attack at the aerodynamic center of each panel,
            Calculated at the AERODYNAMIC CENTER

        Args:
            None

        Returns:
            None
        """
        for i, panel_i in enumerate(self.panels):
            induced_velocity = self.wing_induced_velocity(panel_i.aerodynamic_center)
            self.alpha_aerodynamic_center[i], _ = (
                panel_i.calculate_relative_alpha_and_relative_velocity(induced_velocity)
            )

    def update_aerodynamic_coefficients_and_alpha(self):
        """Updates the aerodynamic coefficients of each panel,
            Calculated at the CONTROL POINT

        Args:
            None

        Returns:
            None
        """
        for i, panel_i in enumerate(self.panels):
            induced_velocity = self.wing_induced_velocity(panel_i.control_point)
            alpha_i, _ = (
                panel_i.calculate_relative_alpha_and_relative_velocity(induced_velocity)
            )
            self.cl[i], self.cd[i], self.cm[i] = (
                panel_i.calculate_aerodynamic_coefficients(alpha_i)
            )
            self.alpha_control_point[i] = alpha_i

    # TODO: Needs Work
    def wing_induced_velocity(self, point):
        # Placeholder for actual implementation
        induced_velocity = np.array([0, 0, 0])
        return induced_velocity

    # TODO: needs work
    def calculate_aerodynamic_coefficients(self, alpha):
        # Placeholder for actual implementation
        pass
>>>>>>> 94b2a906

    def update_wake(self, va_distribution):
        # Placeholder for actual implementation
        pass

    def get_panels(self):
        pass

    def get_gamma_distribution(self):
        pass

    def set_gamma_distribution(self, gamma):
        pass

    def calculate_aerodynamic_forces(self, alpha, cl, cd, cm):
        # Placeholder for actual implementation
        pass

    def get_wing_coefficients(self):
        # Placeholder for actual implementation
        return {"CL": 0.0, "CD": 0.0, "CS": 0.0, "CM": 0.0}

    ###########################
    ## GETTER FUNCTIONS
    ###########################

    def get_spanwise_panel_distribution(self):
        return {
            "alpha_aerodynamic_center": self.alpha_aerodynamic_center,
            "alpha_control_point": self.alpha_control_point,
            "cl": self.cl,
            "cd": self.cd,
            "cm": self.cm,
        }<|MERGE_RESOLUTION|>--- conflicted
+++ resolved
@@ -7,7 +7,7 @@
     def __init__(
         self,
         wings: list,  # List of Wing object instances
-        initial_gamma_distribution: str = "elliptic"
+        initial_gamma_distribution: str = "elliptic",
     ):
         """
         A class to represent a vortex system.
@@ -16,41 +16,6 @@
         n_panels = 0
         for wing_instance in wings:
             sections = wing_instance.refine_aerodynamic_mesh()
-<<<<<<< HEAD
-            for i in range(len(sections)-1):
-                np.append(self.panels,Panel(sections[i],sections[i+1]))
-
-        self.va = None
-
-    def calculate_AIC_matrices(self):
-        """
-        Calculates the AIC matrices for the VSM model.
-        """
-        for icp in range(N):
-
-        if model == "VSM":
-            # Velocity induced by a infinte bound vortex with Gamma = 1
-            U_2D[icp] = velocity_induced_bound_2D(ringvec[icp])
-
-        for jring in range(N):
-            rings[jring] = update_Gamma_single_ring(rings[jring], 1, 1)
-            # Calculate velocity induced by a ring to a control point
-            velocity_induced = velocity_induced_single_ring_semiinfinite(
-                rings[jring], coord_cp[icp], model, vec_norm(Uinf)
-            )
-            # If CORE corrections are deactivated
-            if nocore == True:
-                # Calculate velocity induced by a ring to a control point
-                velocity_induced = velocity_induced_single_ring_semiinfinite_nocore(
-                    rings[jring], coord_cp[icp], model
-                )
-
-            # AIC Matrix
-            MatrixU[icp, jring] = velocity_induced[0]
-            MatrixV[icp, jring] = velocity_induced[1]
-            MatrixW[icp, jring] = velocity_induced[2]
-        
-=======
             for i in range(len(sections) - 1):
                 np.append(self.panels, Panel(sections[i], sections[i + 1]))
             # adding the number of panels of each wing
@@ -144,8 +109,8 @@
         """
         for i, panel_i in enumerate(self.panels):
             induced_velocity = self.wing_induced_velocity(panel_i.control_point)
-            alpha_i, _ = (
-                panel_i.calculate_relative_alpha_and_relative_velocity(induced_velocity)
+            alpha_i, _ = panel_i.calculate_relative_alpha_and_relative_velocity(
+                induced_velocity
             )
             self.cl[i], self.cd[i], self.cm[i] = (
                 panel_i.calculate_aerodynamic_coefficients(alpha_i)
@@ -162,7 +127,6 @@
     def calculate_aerodynamic_coefficients(self, alpha):
         # Placeholder for actual implementation
         pass
->>>>>>> 94b2a906
 
     def update_wake(self, va_distribution):
         # Placeholder for actual implementation
