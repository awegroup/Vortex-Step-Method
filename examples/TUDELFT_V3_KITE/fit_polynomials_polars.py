--- conflicted
+++ resolved
@@ -10,7 +10,6 @@
 
 def main():
     """
-<<<<<<< HEAD
     This script demonstrates how to use the VSM library to perform a 3D aerodynamic analysis of the TUDELFT_V3_KITE.
 
     The example covers the following steps:
@@ -24,15 +23,11 @@
     5. Plot the kite geometry using Matplotlib.
     6. Generate an interactive plot using Plotly.
     7. Plot and save polar curves (both angle of attack and side slip sweeps) for different settings, comparing them to literature data.
-=======
-    Fit and evaluate polynomials for polars using YAML config input.
->>>>>>> a2846a35
     """
 
     ### 1. defining paths
     PROJECT_DIR = Path(__file__).resolve().parents[2]
 
-<<<<<<< HEAD
     file_path = (
         Path(PROJECT_DIR)
         / "data"
@@ -52,21 +47,12 @@
     # file_path = Path(PROJECT_DIR) / "data" / "V9_KITE" / "geometry.csv"
     # polar_data_dir = Path(PROJECT_DIR) / "data" / "TUDELFT_V3_KITE" / "2D_polars_CFD"
 
-=======
-    yaml_config_path = (
-        Path(PROJECT_DIR)
-        / "data"
-        / "TUDELFT_V3_KITE"
-        / "config_kite_CAD_CFD_polars.yaml"
-    )
->>>>>>> a2846a35
     ### 2. defining settings
     n_panels = 40
     spanwise_panel_distribution = "uniform"
     solver = Solver(reference_point=[0, 0, 0])
 
     ### 3. Loading kite geometry from CSV file and instantiating BodyAerodynamics
-<<<<<<< HEAD
     print(f"\nCreating corrected polar input with bridles")
     body_aero_polar_with_bridles = BodyAerodynamics.from_file(
         file_path,
@@ -74,14 +60,6 @@
         spanwise_panel_distribution,
         is_with_corrected_polar=True,
         polar_data_dir=polar_data_dir,
-=======
-    print(f"\nCreating polar input with bridles from YAML")
-    body_aero_polar_with_bridles = BodyAerodynamics.instantiate(
-        n_panels=n_panels,
-        file_path=yaml_config_path,
-        spanwise_panel_distribution=spanwise_panel_distribution,
-        is_with_bridles=True,
->>>>>>> a2846a35
     )
 
     ### 4. Setting va
@@ -93,12 +71,7 @@
     # and saving in results with literature
     save_folder = Path(PROJECT_DIR) / "results" / "V9_KITE"
 
-<<<<<<< HEAD
     angle_of_attack_range = np.linspace(0, 20, 12)
-=======
-    begin_time = time.time()
-    angle_of_attack_range = np.linspace(0, 15, 12)
->>>>>>> a2846a35
     gamma = None
     center_of_pressure = np.zeros((len(angle_of_attack_range), 3))
     total_force = np.zeros((len(angle_of_attack_range), 3))
