import numpy as np
import time
import matplotlib.pyplot as plt
import pandas as pd
from pathlib import Path
from VSM.core.BodyAerodynamics import BodyAerodynamics
from VSM.core.Solver import Solver
from VSM.fitting import fit_and_evaluate_model


def main():
    """
    This script demonstrates how to use the VSM library to perform a 3D aerodynamic analysis of the TUDELFT_V3_KITE.

    The example covers the following steps:
    1. Define file paths for the kite geometry, 2D polars, and bridle geometry.
    2. Load the kite geometry from a CSV file.
    3. Create three BodyAerodynamics objects:
       - One using the baseline Breukels input.
       - One with corrected polar data.
       - One with corrected polar data and bridles.
    4. Initialize the aerodynamic model with a specific wind speed, angle of attack, side slip angle, and yaw rate.
    5. Plot the kite geometry using Matplotlib.
    6. Generate an interactive plot using Plotly.
    7. Plot and save polar curves (both angle of attack and side slip sweeps) for different settings, comparing them to literature data.
    """

    ### 1. defining paths
    PROJECT_DIR = Path(__file__).resolve().parents[2]

    file_path = (
        Path(PROJECT_DIR)
        / "data"
        / "TUDELFT_V3_KITE"
<<<<<<< HEAD
        / "wing_geometry_from_surfplan.csv"
    )
    polar_data_dir = (
        Path(PROJECT_DIR) / "data" / "TUDELFT_V3_KITE" / "2D_polars_corrected"
    )
    bridle_data_path = (
        Path(PROJECT_DIR) / "data" / "TUDELFT_V3_KITE" / "bridle_geometry.csv"
    )
    # file_path = (
    #     Path(PROJECT_DIR) / "data" / "TUDELFT_V3_KITE" / "wing_geometry_from_CAD.csv"
    # )
    polar_data_dir = Path(PROJECT_DIR) / "data" / "TUDELFT_V3_KITE" / "2D_polars_CFD"
    # file_path = Path(PROJECT_DIR) / "data" / "V9_KITE" / "geometry.csv"
    # polar_data_dir = Path(PROJECT_DIR) / "data" / "TUDELFT_V3_KITE" / "2D_polars_CFD"
=======
        / "CAD_derived_geometry"
        / "config_kite_CAD_CFD_polars.yaml"
    )
    bridle_path = Path(PROJECT_DIR)
        / "data"
        / "TUDELFT_V3_KITE"
        / "CAD_derived_geometry"
        / "struc_geometry.yaml"
    )
>>>>>>> 95eacd85

    ### 2. defining settings
    n_panels = 40
    spanwise_panel_distribution = "uniform"
    solver = Solver(reference_point=[0, 0, 0])

    ### 3. Loading kite geometry from CSV file and instantiating BodyAerodynamics
    print(f"\nCreating corrected polar input with bridles")
    body_aero_polar_with_bridles = BodyAerodynamics.instantiate(
        n_panels=n_panels,
        file_path=(
            Path(PROJECT_DIR)
            / "data"
            / "TUDELFT_V3_KITE"
            / "config_kite_CAD_CFD_polars.yaml"
        ),
        spanwise_panel_distribution=spanwise_panel_distribution,
<<<<<<< HEAD
        is_with_bridles=False,
=======
        bridle_path=bridle_path,
>>>>>>> 95eacd85
    )

    ### 4. Setting va
    Umag = 20
    yaw_rate = 0
    body_aero_polar_with_bridles.va_initialize(Umag, 5, 0, yaw_rate)

    ### 7. Plotting the polar curves for different angles of attack and side slip angles
    # and saving in results with literature
    save_folder = Path(PROJECT_DIR) / "results" / "V9_KITE"

    angle_of_attack_range = np.linspace(1, 10, 12)
    gamma = None
    center_of_pressure = np.zeros((len(angle_of_attack_range), 3))
    total_force = np.zeros((len(angle_of_attack_range), 3))
    cl = np.zeros((len(angle_of_attack_range)))
    cd = np.zeros((len(angle_of_attack_range)))
    aero_roll = np.zeros((len(angle_of_attack_range)))
    begin_time = time.time()
    for i, angle_i in enumerate(angle_of_attack_range):

        body_aero_polar_with_bridles.va_initialize(Umag, angle_i, 0, yaw_rate)

        results = solver.solve(body_aero_polar_with_bridles, gamma_distribution=gamma)
        center_of_pressure[i, :] = results["center_of_pressure"]
        total_force[i, :] = np.array(
            [
                results["Fx"],
                results["Fy"],
                results["Fz"],
            ]
        )
        # print(f"Center of pressure: {x_cp}")
        # print(results["cl"], results["cd"], results["cs"])
        # print(results["cl"]**2 + results["cs"]**2)
        cl[i] = np.sqrt(results["cl"] ** 2 + results["cs"] ** 2)
        cd[i] = results["cd"]
        aero_roll[i] = np.arctan2(results["cs"], results["cl"]) * 180 / np.pi
    end_time = time.time()
    print(f"Time taken for calculations: {end_time - begin_time} seconds")

    dependencies = [
        "np.ones(len(alpha))",
        "alpha",
        "alpha**2",
    ]
    # Fit lift coeffcients
    fit_cl = fit_and_evaluate_model(
        cl,
        dependencies=dependencies,
        alpha=angle_of_attack_range / 180 * np.pi,
    )
    print("Fitted coefficients for lift coefficient:")
    print(fit_cl["coeffs"])
    dependencies = [
        "np.ones(len(alpha))",
        "alpha",
        "alpha**2",
    ]
    fit_cd = fit_and_evaluate_model(
        cd,
        dependencies=dependencies,
        alpha=angle_of_attack_range / 180 * np.pi,
    )
    print("Fitted coefficients for drag coefficient:")
    print(fit_cd["coeffs"])

    # #### 5. Plotting the kite geometry using Matplotlib
    # fig,ax = creating_geometry_plot(
    #         body_aero_polar_with_bridles,
    #         title="Center of Pressure",
    #         view_elevation=15,
    #         view_azimuth=-120,
    #     )
    # # Plot points in the 3d plot

    # plt.show()

    fig = plt.figure(figsize=(10, 10))
    ax = fig.add_subplot(111, projection="3d")

    print("number of panels: ", len(body_aero_polar_with_bridles.panels))
    corner_points = np.array(
        [panel.corner_points for panel in body_aero_polar_with_bridles.panels]
    )
    for i, panel in enumerate(body_aero_polar_with_bridles.panels):
        # Get the corner points of the current panel and close the loop by adding the first point again
        x_corners = np.append(corner_points[i, :, 0], corner_points[i, 0, 0])
        y_corners = np.append(corner_points[i, :, 1], corner_points[i, 0, 1])
        z_corners = np.append(corner_points[i, :, 2], corner_points[i, 0, 2])

        # Plot the panel edges
        ax.plot(
            x_corners,
            y_corners,
            z_corners,
            color="grey",
            label="Panel Edges" if i == 0 else "",
            linewidth=1,
        )
    for i in range(center_of_pressure.shape[0]):
        # center of pressure point
        x_cp = center_of_pressure[i, :]
        ax.scatter(
            x_cp[0],
            x_cp[1],
            x_cp[2],
            s=100,  # size of the point
            label=f"CP {i+1}",
        )
        # Add angle of attack as text near the scatter point
        ax.text(
            x_cp[0],
            x_cp[1] + 0.1,
            x_cp[2],
            f"{angle_of_attack_range[i]:.1f}°",
            color="black",
            fontsize=8,
        )

    print("Center of pressure: ", center_of_pressure)
    max_diff_x = np.max(center_of_pressure[:, 0]) - np.min(center_of_pressure[:, 0])
    print("max_diff_x: ", max_diff_x / 2.6 * 100, "%")
    plt.show()

    fig, axs = plt.subplots(1, 2, figsize=(12, 6))
    axs[0].plot(angle_of_attack_range, cl, label="CL")
    axs[0].plot(angle_of_attack_range, fit_cl["data_est"], label="Fitted CL")
    axs[0].set_xlabel("Angle of Attack (degrees)")
    axs[0].set_ylabel("Lift Coefficient (CL)")

    axs[0].legend()
    axs[0].grid()
    axs[1].plot(angle_of_attack_range, cd, label="CD")
    axs[1].plot(angle_of_attack_range, fit_cd["data_est"], label="Fitted CD")
    axs[1].set_xlabel("Angle of Attack (degrees)")
    axs[1].set_ylabel("Drag Coefficient (CD)")

    axs[1].legend()
    axs[1].grid()
    plt.show()

    # --- Save polars to CSV ---
    polars_df = pd.DataFrame(
        {
            "angle_of_attack_deg": angle_of_attack_range,
            "CL": cl,
            "CD": cd,
            "CL_fit": fit_cl["data_est"],
            "CD_fit": fit_cd["data_est"],
        }
    )
    save_folder.mkdir(parents=True, exist_ok=True)
    polars_csv_path = save_folder / "polars.csv"
    polars_df.to_csv(polars_csv_path, index=False)
    print(f"Polars saved to {polars_csv_path}")

    # --- Save fit to JSON (according to your structure) ---
    import json

    fit_json = {
        "model": "coeffs",
        "params": {
            "CD0": float(fit_cd["coeffs"][0]),
            "CL0": float(fit_cl["coeffs"][0]),
            "angle_pitch_depower_0": -0.04,
            "delta_pitch_depower": -0.32,
        },
        "coefficients": {
            "CL": [
                {"var": "alpha", "power": 1, "coef": float(fit_cl["coeffs"][1])},
                {"var": "alpha", "power": 2, "coef": float(fit_cl["coeffs"][2])},
                {"var": "u_s", "power": 1, "coef": 0.0},
                {"var": "u_p", "power": 1, "coef": -0.0},
            ],
            "CD": [
                {"var": "alpha", "power": 1, "coef": float(fit_cd["coeffs"][1])},
                {"var": "alpha", "power": 2, "coef": float(fit_cd["coeffs"][2])},
                {"var": "u_s", "power": 1, "coef": 0.0},
                {"var": "u_p", "power": 1, "coef": -0.04},
            ],
            "CS": [{"var": "u_s", "power": 1, "coef": -0.25}],
        },
    }
    fit_json_path = save_folder / "fit_coeffs.json"
    with open(fit_json_path, "w") as f:
        json.dump(fit_json, f, indent=2)
    print(f"Fit coefficients saved to {fit_json_path}")

    # --- Simulate at alpha=8° for multiple yaw rates and fit a line ---
    alpha_fixed = 8  # degrees
    yaw_rates = np.linspace(-2, 2, 9)  # example yaw rates, adjust as needed
    cs_yaw = np.zeros(len(yaw_rates))

    for i, yaw in enumerate(yaw_rates):
        body_aero_polar_with_bridles.va_initialize(Umag, alpha_fixed, 0, yaw)
        results = solver.solve(body_aero_polar_with_bridles, gamma_distribution=gamma)
        cs_yaw[i] = results["cs"]

    # Fit a line: CS = a * yaw_rate + b
    coeffs = np.polyfit(yaw_rates, cs_yaw, 1)
    cs_fit = np.polyval(coeffs, yaw_rates)
    print(f"Fitted CS vs yaw_rate: slope={coeffs[0]:.4f}, intercept={coeffs[1]:.4f}")

    # Plot
    plt.figure()
    plt.plot(yaw_rates, cs_yaw, "o", label="Simulated CS")
    plt.plot(yaw_rates, cs_fit, "-", label="Linear fit")
    plt.xlabel("Yaw rate")
    plt.ylabel("CS")
    plt.title(f"CS vs Yaw Rate at alpha={alpha_fixed}°")
    plt.legend()
    plt.grid()
    plt.show()

    # Save to CSV
    cs_yaw_df = pd.DataFrame(
        {
            "yaw_rate": yaw_rates,
            "CS": cs_yaw,
            "CS_fit": cs_fit,
        }
    )
    cs_yaw_csv_path = save_folder / "cs_vs_yawrate.csv"
    cs_yaw_df.to_csv(cs_yaw_csv_path, index=False)
    print(f"CS vs yaw rate saved to {cs_yaw_csv_path}")

    # --- Fit Mz vs yaw_rate at alpha=8° ---
    mz_yaw = np.zeros(len(yaw_rates))
    for i, yaw in enumerate(yaw_rates):
        body_aero_polar_with_bridles.va_initialize(Umag, alpha_fixed, 0, yaw)
        results = solver.solve(body_aero_polar_with_bridles, gamma_distribution=gamma)
        mz_yaw[i] = results.get("cmz", np.nan)  # Use .get in case "cmz" is missing

    cmz_coeffs = np.polyfit(yaw_rates, mz_yaw, 1)
    cmz_fit = np.polyval(cmz_coeffs, yaw_rates)
    print(
        f"Fitted Mz vs yaw_rate: slope={cmz_coeffs[0]:.4f}, intercept={cmz_coeffs[1]:.4f}"
    )

    plt.figure()
    plt.plot(yaw_rates, mz_yaw, "o", label="Simulated Mz")
    plt.plot(yaw_rates, cmz_fit, "-", label="Linear fit")
    plt.xlabel("Yaw rate")
    plt.ylabel("Mz")
    plt.title(f"Mz vs Yaw Rate at alpha={alpha_fixed}°")
    plt.legend()
    plt.grid()
    plt.show()

    mz_yaw_df = pd.DataFrame(
        {
            "yaw_rate": yaw_rates,
            "Mz": mz_yaw,
            "Mz_fit": cmz_fit,
        }
    )
    mz_yaw_csv_path = save_folder / "mz_vs_yawrate.csv"
    mz_yaw_df.to_csv(mz_yaw_csv_path, index=False)
    print(f"Mz vs yaw rate saved to {mz_yaw_csv_path}")

    # --- Sideslip sweep at alpha=8° and fit CS vs sideslip ---
    beta_range = np.linspace(-15, 15, 11)  # degrees
    cs_beta = np.zeros(len(beta_range))
    for i, beta in enumerate(beta_range):
        body_aero_polar_with_bridles.va_initialize(Umag, alpha_fixed, beta, 0)
        results = solver.solve(body_aero_polar_with_bridles, gamma_distribution=gamma)
        cs_beta[i] = results["cs"]

    # Fit a line: CS = a * beta + b
    cs_beta_coeffs = np.polyfit(np.deg2rad(beta_range), cs_beta, 1)
    cs_beta_fit = np.polyval(cs_beta_coeffs, np.deg2rad(beta_range))
    print(
        f"Fitted CS vs sideslip: slope={cs_beta_coeffs[0]:.4f}, intercept={cs_beta_coeffs[1]:.4f}"
    )

    plt.figure()
    plt.plot(beta_range, cs_beta, "o", label="Simulated CS")
    plt.plot(beta_range, cs_beta_fit, "-", label="Linear fit")
    plt.xlabel("Sideslip angle (deg)")
    plt.ylabel("CS")
    plt.title(f"CS vs Sideslip at alpha={alpha_fixed}°")
    plt.legend()
    plt.grid()
    plt.show()

    cs_beta_df = pd.DataFrame(
        {
            "beta_deg": beta_range,
            "CS": cs_beta,
            "CS_fit": cs_beta_fit,
        }
    )
    cs_beta_csv_path = save_folder / "cs_vs_sideslip.csv"
    cs_beta_df.to_csv(cs_beta_csv_path, index=False)
    print(f"CS vs sideslip saved to {cs_beta_csv_path}")

    # --- Fit cmz vs sideslip at alpha=8° ---
    cmz_beta = np.zeros(len(beta_range))
    for i, beta in enumerate(beta_range):
        body_aero_polar_with_bridles.va_initialize(Umag, alpha_fixed, beta, 0)
        results = solver.solve(body_aero_polar_with_bridles, gamma_distribution=gamma)
        cmz_beta[i] = results.get("cmz", np.nan)

    cmz_beta_coeffs = np.polyfit(np.deg2rad(beta_range), cmz_beta, 1)
    cmz_beta_fit = np.polyval(cmz_beta_coeffs, np.deg2rad(beta_range))
    print(
        f"Fitted cmz vs sideslip: slope={cmz_beta_coeffs[0]:.4f}, intercept={cmz_beta_coeffs[1]:.4f}"
    )

    plt.figure()
    plt.plot(beta_range, cmz_beta, "o", label="Simulated cmz")
    plt.plot(beta_range, cmz_beta_fit, "-", label="Linear fit")
    plt.xlabel("Sideslip angle (deg)")
    plt.ylabel("cmz")
    plt.title(f"cmz vs Sideslip at alpha={alpha_fixed}°")
    plt.legend()
    plt.grid()
    plt.show()

    cmz_beta_df = pd.DataFrame(
        {
            "beta_deg": beta_range,
            "cmz": cmz_beta,
            "cmz_fit": cmz_beta_fit,
        }
    )
    cmz_beta_csv_path = save_folder / "cmz_vs_sideslip.csv"
    cmz_beta_df.to_csv(cmz_beta_csv_path, index=False)
    print(f"cmz vs sideslip saved to {cmz_beta_csv_path}")


if __name__ == "__main__":
    main()<|MERGE_RESOLUTION|>--- conflicted
+++ resolved
@@ -32,22 +32,6 @@
         Path(PROJECT_DIR)
         / "data"
         / "TUDELFT_V3_KITE"
-<<<<<<< HEAD
-        / "wing_geometry_from_surfplan.csv"
-    )
-    polar_data_dir = (
-        Path(PROJECT_DIR) / "data" / "TUDELFT_V3_KITE" / "2D_polars_corrected"
-    )
-    bridle_data_path = (
-        Path(PROJECT_DIR) / "data" / "TUDELFT_V3_KITE" / "bridle_geometry.csv"
-    )
-    # file_path = (
-    #     Path(PROJECT_DIR) / "data" / "TUDELFT_V3_KITE" / "wing_geometry_from_CAD.csv"
-    # )
-    polar_data_dir = Path(PROJECT_DIR) / "data" / "TUDELFT_V3_KITE" / "2D_polars_CFD"
-    # file_path = Path(PROJECT_DIR) / "data" / "V9_KITE" / "geometry.csv"
-    # polar_data_dir = Path(PROJECT_DIR) / "data" / "TUDELFT_V3_KITE" / "2D_polars_CFD"
-=======
         / "CAD_derived_geometry"
         / "config_kite_CAD_CFD_polars.yaml"
     )
@@ -57,7 +41,6 @@
         / "CAD_derived_geometry"
         / "struc_geometry.yaml"
     )
->>>>>>> 95eacd85
 
     ### 2. defining settings
     n_panels = 40
@@ -75,11 +58,7 @@
             / "config_kite_CAD_CFD_polars.yaml"
         ),
         spanwise_panel_distribution=spanwise_panel_distribution,
-<<<<<<< HEAD
-        is_with_bridles=False,
-=======
         bridle_path=bridle_path,
->>>>>>> 95eacd85
     )
 
     ### 4. Setting va
